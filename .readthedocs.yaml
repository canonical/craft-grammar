--- conflicted
+++ resolved
@@ -12,14 +12,9 @@
   fail_on_warning: true
 
 # Optionally build your docs in additional formats such as PDF
-<<<<<<< HEAD
-formats:
-  - pdf
-=======
 # formats:
 #  - pdf
 #  - epub
->>>>>>> afc66637
 
 build:
   os: ubuntu-24.04
