# -*- Mode:Python; indent-tabs-mode:nil; tab-width:4 -*-
#
# Copyright 2022 Canonical Ltd.
#
# This program is free software; you can redistribute it and/or
# modify it under the terms of the GNU Lesser General Public
# License version 3 as published by the Free Software Foundation.
#
# This program is distributed in the hope that it will be useful,
# but WITHOUT ANY WARRANTY; without even the implied warranty of
# MERCHANTABILITY or FITNESS FOR A PARTICULAR PURPOSE.  See the GNU
# Lesser General Public License for more details.
#
# You should have received a copy of the GNU Lesser General Public License
# along with this program; if not, write to the Free Software Foundation,
# Inc., 51 Franklin Street, Fifth Floor, Boston, MA  02110-1301, USA.

import re

import pytest
from craft_grammar import GrammarProcessor, ToStatement, Variant, errors


@pytest.mark.parametrize(
    "entry",
    [
        [{"on amd64,i386": ["foo"]}, {"on amd64,i386": ["bar"]}],
        [{"on amd64,i386": ["foo"]}, {"on i386,amd64": ["bar"]}],
    ],
)
def test_duplicates(entry):
    """Test that multiple identical selector sets is an error."""

    processor = GrammarProcessor(
        arch="amd64",
        target_arch="amd64",
        checker=lambda x: True,
    )
    with pytest.raises(errors.GrammarSyntaxError) as error:
        processor.process(grammar=entry)

    expected = (
        "Invalid grammar syntax: found duplicate 'on amd64,i386' "
        "statements. These should be merged."
    )
    assert expected in str(error.value)


scenarios = [
    # unconditional
    {
        "grammar_entry": ["foo", "bar"],
        "arch": "amd64",
        "target_arch": "amd64",
        "expected_results": ["foo", "bar"],
    },
    # unconditional dict
    {
        "grammar_entry": [{"foo": "bar"}],
        "arch": "amd64",
        "target_arch": "amd64",
        "expected_results": [{"foo": "bar"}],
    },
    # unconditional multi-dict
    {
        "grammar_entry": [{"foo": "bar"}, {"foo2": "bar2"}],
        "arch": "amd64",
        "target_arch": "amd64",
        "expected_results": [{"foo": "bar"}, {"foo2": "bar2"}],
    },
    # mixed including
    {
        "grammar_entry": ["foo", {"on i386": ["bar"]}],
        "arch": "i386",
        "target_arch": "i386",
        "expected_results": ["foo", "bar"],
    },
    # mixed excluding
    {
        "grammar_entry": ["foo", {"on i386": ["bar"]}],
        "arch": "amd64",
        "target_arch": "amd64",
        "expected_results": ["foo"],
    },
    # on amd64
    {
        "grammar_entry": [{"on amd64": ["foo"]}, {"on i386": ["bar"]}],
        "arch": "amd64",
        "target_arch": "amd64",
        "expected_results": ["foo"],
    },
    # on i386
    {
        "grammar_entry": [{"on amd64": ["foo"]}, {"on i386": ["bar"]}],
        "arch": "i386",
        "target_arch": "i386",
        "expected_results": ["bar"],
    },
    # ignored else
    {
        "grammar_entry": [{"on amd64": ["foo"]}, {"else": ["bar"]}],
        "arch": "amd64",
        "target_arch": "amd64",
        "expected_results": ["foo"],
    },
    # used else
    {
        "grammar_entry": [{"on amd64": ["foo"]}, {"else": ["bar"]}],
        "arch": "i386",
        "target_arch": "i386",
        "expected_results": ["bar"],
    },
    # nested amd64
    {
        "grammar_entry": [{"on amd64": [{"on amd64": ["foo"]}, {"on i386": ["bar"]}]}],
        "arch": "amd64",
        "target_arch": "amd64",
        "expected_results": ["foo"],
    },
    # nested amd64 dict
    {
        "grammar_entry": [
            {"on amd64": [{"on amd64": [{"foo": "bar"}]}, {"on i386": ["bar"]}]},
        ],
        "arch": "amd64",
        "target_arch": "amd64",
        "expected_results": [{"foo": "bar"}],
    },
    # nested i386
    {
        "grammar_entry": [{"on i386": [{"on amd64": ["foo"]}, {"on i386": ["bar"]}]}],
        "arch": "i386",
        "target_arch": "i386",
        "expected_results": ["bar"],
    },
    # nested ignored else
    {
        "grammar_entry": [{"on amd64": [{"on amd64": ["foo"]}, {"else": ["bar"]}]}],
        "arch": "amd64",
        "target_arch": "amd64",
        "expected_results": ["foo"],
    },
    # nested used else
    {
        "grammar_entry": [{"on i386": [{"on amd64": ["foo"]}, {"else": ["bar"]}]}],
        "arch": "i386",
        "target_arch": "amd64",
        "expected_results": ["bar"],
    },
    # try
    {
        "grammar_entry": [{"try": ["valid"]}],
        "arch": "amd64",
        "target_arch": "amd64",
        "expected_results": ["valid"],
    },
    # try else
    {
        "grammar_entry": [{"try": ["invalid"]}, {"else": ["valid"]}],
        "arch": "amd64",
        "target_arch": "amd64",
        "expected_results": ["valid"],
    },
    # nested try
    {
        "grammar_entry": [{"on amd64": [{"try": ["foo"]}, {"else": ["bar"]}]}],
        "arch": "amd64",
        "target_arch": "amd64",
        "expected_results": ["foo"],
    },
    # nested try else
    {
        "grammar_entry": [{"on i386": [{"try": ["invalid"]}, {"else": ["bar"]}]}],
        "arch": "i386",
        "target_arch": "i386",
        "expected_results": ["bar"],
    },
    # optional
    {
        "grammar_entry": ["foo", {"try": ["invalid"]}],
        "arch": "i386",
        "target_arch": "i386",
        "expected_results": ["foo"],
    },
    # multi
    {
        "grammar_entry": [
            "foo",
            {"on amd64": ["foo2"]},
            {"on amd64 to arm64": ["foo3"]},
        ],
        "arch": "amd64",
        "target_arch": "i386",
        "expected_results": ["foo", "foo2"],
    },
    # multi-ordering
    {
        "grammar_entry": [
            "foo",
            {"on amd64": ["on-foo"]},
            "after-on",
            {"on amd64 to i386": ["on-to-foo"]},
            {"on amd64 to arm64": ["no-show"]},
            "n-1",
            "n",
        ],
        "arch": "amd64",
        "target_arch": "i386",
        "expected_results": [
            "foo",
            "on-foo",
            "after-on",
            "on-to-foo",
            "n-1",
            "n",
        ],
    },
    # complex nested dicts
    {
        "grammar_entry": [
            {"yes1": "yes1"},
            {
                "on amd64": [
                    {"yes2": "yes2"},
                    {"on amd64": [{"yes3": "yes3"}]},
                    {"yes4": "yes4"},
                    {"on i386": [{"no1": "no1"}]},
                    {"else": [{"yes5": "yes5"}]},
                    {"yes6": "yes6"},
                ],
            },
            {"else": [{"no2": "no2"}]},
            {"yes7": "yes7"},
            {"on i386": [{"no3": "no3"}]},
            {"else": [{"yes8": "yes8"}]},
            {
                "yes9": "yes9",
                "yes10": "yes10",
            },
            {
                "on riscv64": [
                    {"no3": "no3"},
                ],
            },
        ],
        "arch": "amd64",
        "target_arch": "amd64",
        "expected_results": [
            {"yes1": "yes1"},
            {"yes2": "yes2"},
            {"yes3": "yes3"},
            {"yes4": "yes4"},
            {"yes5": "yes5"},
            {"yes6": "yes6"},
            {"yes7": "yes7"},
            {"yes8": "yes8"},
            {"yes9": "yes9", "yes10": "yes10"},
        ],
    },
]


@pytest.mark.parametrize("scenario", scenarios)
def test_basic_grammar(scenario):
    processor = GrammarProcessor(
        arch=scenario["arch"],
        target_arch=scenario["target_arch"],
        checker=lambda x: "invalid" not in x,
    )
    assert (
        processor.process(grammar=scenario["grammar_entry"])
        == scenario["expected_results"]
    )


transformer_scenarios = [
    # unconditional
    {
        "grammar_entry": ["foo", "bar"],
        "arch": "amd64",
        "expected_results": ["foo", "bar"],
    },
    # mixed including
    {
        "grammar_entry": ["foo", {"on i386": ["bar"]}],
        "arch": "i386",
        "expected_results": ["foo", "bar"],
    },
    # mixed excluding
    {
        "grammar_entry": ["foo", {"on i386": ["bar"]}],
        "arch": "amd64",
        "expected_results": ["foo"],
    },
    # to
    {
        "grammar_entry": [{"to i386": ["foo"]}],
        "arch": "amd64",
        "expected_results": ["foo:i386"],
    },
    # transform applies to nested
    {
        "grammar_entry": [{"to i386": [{"on amd64": ["foo"]}]}],
        "arch": "amd64",
        "expected_results": ["foo:i386"],
    },
    # not to
    {
        "grammar_entry": [{"to amd64": ["foo"]}, {"else": ["bar"]}],
        "arch": "amd64",
        "expected_results": ["bar"],
    },
]


@pytest.mark.parametrize("scenario", transformer_scenarios)
def test_grammar_with_transformer(scenario):
    # Transform all 'to' statements to include arch
    def transformer(call_stack, package_name, target_arch):
        if (
            any(isinstance(s, ToStatement) for s in call_stack)
            and ":" not in package_name
        ):
            package_name = f"{package_name}:{target_arch}"

        return package_name

    processor = GrammarProcessor(
        arch=scenario["arch"],
        target_arch="i386",
        checker=lambda x: True,
        transformer=transformer,
    )

    assert (
        processor.process(grammar=scenario["grammar_entry"])
        == scenario["expected_results"]
    )


error_scenarios = [
    # unmatched else
    {
        "grammar_entry": [{"else": ["foo"]}],
        "expected_exception": ".*'else' doesn't seem to correspond.*",
    },
    # unmatched else fail
    {
        "grammar_entry": ["else fail"],
        "expected_exception": ".*'else' doesn't seem to correspond.*",
    },
]


@pytest.mark.parametrize("scenario", error_scenarios)
def test_invalid_grammar(scenario):
    processor = GrammarProcessor(
        arch="amd64",
        target_arch="amd64",
        checker=lambda x: True,
    )

    with pytest.raises(errors.GrammarSyntaxError) as error:
        processor.process(grammar=scenario["grammar_entry"])

    assert re.match(scenario["expected_exception"], str(error.value))


@pytest.mark.parametrize(
    ("grammar_entry", "variant"),
    [
        pytest.param(
            [{"for test-platform": ["foo"]}, {"on riscv64": "bar"}],
            Variant.UNKNOWN,
            id="for-and-on",
        ),
        pytest.param(
            [{"on riscv64": "bar"}, {"for test-platform": ["foo"]}],
            Variant.UNKNOWN,
            id="on-and-for",
        ),
        pytest.param(
            [{"for test-platform": ["foo"]}, {"to riscv64": "bar"}],
            Variant.UNKNOWN,
            id="for-and-to",
        ),
        pytest.param(
            [{"to riscv64": "bar"}, {"for test-platform": ["foo"]}],
            Variant.UNKNOWN,
            id="to-and-for",
        ),
        pytest.param(
<<<<<<< HEAD
            [{"for test-platform": ["foo"]}, {"else": "bar"}],
            Variant.UNKNOWN,
            id="for-and-else",
        ),
        pytest.param(
=======
>>>>>>> ae9ed193
            [{"for test-platform": ["foo"]}, {"try": "bar"}],
            Variant.UNKNOWN,
            id="for-and-try",
        ),
        pytest.param(
            [{"try": "bar"}, {"for test-platform": ["foo"]}],
            Variant.UNKNOWN,
            id="try-and-for",
        ),
        pytest.param(
            [{"for test-platform": ["foo"]}, {"on riscv64 to amd64": "bar"}],
            Variant.UNKNOWN,
            id="for-and-on-to",
        ),
        pytest.param(
            [{"on riscv64 to amd64": "bar"}, {"for test-platform": ["foo"]}],
            Variant.UNKNOWN,
            id="on-to-and-for",
        ),
        pytest.param(
            [
                {"on riscv64 to amd64": "bar"},
                {"for test-platform": ["foo"]},
                {"baz"},
                {"to riscv64": "qux"},
            ],
            Variant.UNKNOWN,
            id="many-and-for",
        ),
        pytest.param(
            [
                {"for test-platform": ["foo"]},
                {"on riscv64 to amd64": "bar"},
                {"baz"},
                {"to riscv64": "qux"},
            ],
            Variant.UNKNOWN,
            id="for-and-many",
        ),
        pytest.param(
            [{"for test-platform": {"on amd64 to amd64": "bar"}}],
            Variant.UNKNOWN,
            id="nested-for-on-to",
        ),
        pytest.param(
            [{"on amd64 to amd64": [{"for test-platform": "bar"}]}],
            Variant.UNKNOWN,
            id="nested-on-to-for",
        ),
        pytest.param(
            [{"for test-platform": "foo"}],
            Variant.TO_VARIANT,
            id="for-with-app-defined-to-variant",
        ),
        pytest.param(
            [{"to amd64": "foo"}],
            Variant.FOR_VARIANT,
            id="to-with-app-defined-for-variant",
        ),
        pytest.param(
            [{"on amd64 to amd64": "foo"}],
            Variant.FOR_VARIANT,
            id="on-to-with-app-defined-for-variant",
        ),
        pytest.param(  # This is currently true but will become false with CRAFT-4744
            [{"on amd64": "foo"}],
            Variant.FOR_VARIANT,
            id="on-with-app-defined-for-variant",
        ),
    ],
)
def test_variant_error(grammar_entry, variant):
    """Error when multiple variants are used."""
    processor = GrammarProcessor(
        arch="amd64",
        target_arch="amd64",
        platforms=["test-platform"],
        checker=lambda x: True,
        variant=variant,
    )
    expected_error = re.escape(
        "The 'for' statement can't be used with 'on' or 'to' statements. "
        "Either replace all 'to <arch>' statements with 'for <platform>' or "
        "replace all 'for <platform>' statements with 'to <arch>' statements."
    )

    with pytest.raises(errors.GrammarSyntaxError, match=expected_error):
        processor.process(grammar=grammar_entry)<|MERGE_RESOLUTION|>--- conflicted
+++ resolved
@@ -390,14 +390,11 @@
             id="to-and-for",
         ),
         pytest.param(
-<<<<<<< HEAD
             [{"for test-platform": ["foo"]}, {"else": "bar"}],
             Variant.UNKNOWN,
             id="for-and-else",
         ),
         pytest.param(
-=======
->>>>>>> ae9ed193
             [{"for test-platform": ["foo"]}, {"try": "bar"}],
             Variant.UNKNOWN,
             id="for-and-try",
